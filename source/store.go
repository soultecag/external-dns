--- conflicted
+++ resolved
@@ -67,12 +67,7 @@
 	CFAPIEndpoint                  string
 	CFUsername                     string
 	CFPassword                     string
-<<<<<<< HEAD
-	ContourLoadBalancerService     string
 	GlooNamespaces                 []string
-=======
-	GlooNamespace                  string
->>>>>>> 1ac38660
 	SkipperRouteGroupVersion       string
 	RequestTimeout                 time.Duration
 	DefaultTargets                 []string
