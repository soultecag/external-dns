# Frequently asked questions

### How is ExternalDNS useful to me?

You've probably created many deployments. Typically, you expose your deployment to the Internet by creating a Service with `type=LoadBalancer`. Depending on your environment, this usually assigns a random publicly available endpoint to your service that you can access from anywhere in the world. On Google Kubernetes Engine, this is a public IP address:

```console
$ kubectl get svc
NAME      CLUSTER-IP     EXTERNAL-IP     PORT(S)        AGE
nginx     10.3.249.226   35.187.104.85   80:32281/TCP   1m
```

But dealing with IPs for service discovery isn't nice, so you register this IP with your DNS provider under a better name—most likely, one that corresponds to your service name. If the IP changes, you update the DNS record accordingly.

Those times are over! ExternalDNS takes care of that last step for you by keeping your DNS records synchronized with your external entry points.

ExternalDNS' usefulness also becomes clear when you use Ingresses to allow external traffic into your cluster. Via Ingress, you can tell Kubernetes to route traffic to different services based on certain HTTP request attributes, e.g. the Host header:

```console
$ kubectl get ing
NAME         HOSTS                                      ADDRESS         PORTS     AGE
entrypoint   frontend.example.org,backend.example.org   35.186.250.78   80        1m
```

But there's nothing that actually makes clients resolve those hostnames to the Ingress' IP address. Again, you normally have to register each entry with your DNS provider. Only if you're lucky can you use a wildcard, like in the example above.

ExternalDNS can solve this for you as well.

### Which DNS providers are supported?

Please check the [provider status table](https://github.com/kubernetes-sigs/external-dns#status-of-providers) for the list of supported providers and their status.

As stated in the README, we are currently looking for stable maintainers for those providers, to ensure that bugfixes and new features will be available for all of those.

### Which Kubernetes objects are supported?

Services exposed via `type=LoadBalancer`, `type=ExternalName` and for the hostnames defined in Ingress objects as well as headless hostPort services. An initial effort to support type `NodePort` was started as of May 2018 and it is in progress at the time of writing.

### How do I specify a DNS name for my Kubernetes objects?

There are three sources of information for ExternalDNS to decide on DNS name. ExternalDNS will pick one in order as listed below:

1. For ingress objects ExternalDNS will create a DNS record based on the hosts specified for the ingress object, as well as the `external-dns.alpha.kubernetes.io/hostname` annotation. For services ExternalDNS will look for the annotation `external-dns.alpha.kubernetes.io/hostname` on the service and use the loadbalancer IP, it also will look for the annotation `external-dns.alpha.kubernetes.io/internal-hostname` on the service and use the service IP.
    - For ingresses, you can optionally force ExternalDNS to create records based on _either_ the hosts specified or the `external-dns.alpha.kubernetes.io/hostname` annotation. This behavior is controlled by
      setting the `external-dns.alpha.kubernetes.io/ingress-hostname-source` annotation on that ingress to either `defined-hosts-only` or `annotation-only`.

2. If compatibility mode is enabled (e.g. `--compatibility={mate,molecule}` flag), External DNS will parse annotations used by Zalando/Mate, wearemolecule/route53-kubernetes. Compatibility mode with Kops DNS Controller is planned to be added in the future.

3. If `--fqdn-template` flag is specified, e.g. `--fqdn-template={{.Name}}.my-org.com`, ExternalDNS will use service/ingress specifications for the provided template to generate DNS name.

### Can I specify multiple global FQDN templates?

Yes, you can. Pass in a comma separated list to `--fqdn-template`. Beaware this will double (triple, etc) the amount of DNS entries based on how many services, ingresses and so on you have and will get you faster towards the API request limit of your DNS provider.

### Which Service and Ingress controllers are supported?

Regarding Services, we'll support the OSI Layer 4 load balancers that Kubernetes creates on AWS and Google Kubernetes Engine, and possibly other clusters running on Google Compute Engine.

Regarding Ingress, we'll support:
* Google's Ingress Controller on GKE that integrates with their Layer 7 load balancers (GLBC)
* nginx-ingress-controller v0.9.x with a fronting Service
* Zalando's [AWS Ingress controller](https://github.com/zalando-incubator/kube-ingress-aws-controller), based on AWS ALBs and [Skipper](https://github.com/zalando/skipper)
* [Traefik](https://github.com/containous/traefik)
  * version 1.7, when [`kubernetes.ingressEndpoint`](https://docs.traefik.io/v1.7/configuration/backends/kubernetes/#ingressendpoint) is configured (`kubernetes.ingressEndpoint.useDefaultPublishedService` in the [Helm chart](https://github.com/helm/charts/tree/HEAD/stable/traefik#configuration))
  * versions \>=2.0, when [`providers.kubernetesIngress.ingressEndpoint`](https://doc.traefik.io/traefik/providers/kubernetes-ingress/#ingressendpoint) is configured (`providers.kubernetesIngress.publishedService.enabled` is set to `true` in the [new Helm chart](https://github.com/traefik/traefik-helm-chart))

### Are other Ingress Controllers supported?

For Ingress objects, ExternalDNS will attempt to discover the target hostname of the relevant Ingress Controller automatically. If you are using an Ingress Controller that is not listed above you may have issues with ExternalDNS not discovering Endpoints and consequently not creating any DNS records. As a workaround, it is possible to force create an Endpoint by manually specifying a target host/IP for the records to be created by setting the annotation `external-dns.alpha.kubernetes.io/target` in the Ingress object.

Another reason you may want to override the ingress hostname or IP address is if you have an external mechanism for handling failover across ingress endpoints. Possible scenarios for this would include using [keepalived-vip](https://github.com/kubernetes/contrib/tree/HEAD/keepalived-vip) to manage failover faster than DNS TTLs might expire.

Note that if you set the target to a hostname, then a CNAME record will be created. In this case, the hostname specified in the Ingress object's annotation must already exist. (i.e. you have a Service resource for your Ingress Controller with the `external-dns.alpha.kubernetes.io/hostname` annotation set to the same value.)

### What about other projects similar to ExternalDNS?

ExternalDNS is a joint effort to unify different projects accomplishing the same goals, namely:

* Kops' [DNS Controller](https://github.com/kubernetes/kops/tree/HEAD/dns-controller)
* Zalando's [Mate](https://github.com/linki/mate)
* Molecule Software's [route53-kubernetes](https://github.com/wearemolecule/route53-kubernetes)

We strive to make the migration from these implementations a smooth experience. This means that, for some time, we'll support their annotation semantics in ExternalDNS and allow both implementations to run side-by-side. This enables you to migrate incrementally and slowly phase out the other implementation.

### How does it work with other implementations and legacy records?

ExternalDNS will allow you to opt into any Services and Ingresses that you want it to consider, by an annotation. This way, it can co-exist with other implementations running in the same cluster if they also support this pattern. However, we'll most likely declare ExternalDNS to be the default implementation. This means that ExternalDNS will consider Services and Ingresses that don't specifically declare which controller they want to be processed by; this is similar to the `ingress.class` annotation on GKE.

### I'm afraid you will mess up my DNS records!

ExternalDNS since v0.3 implements the concept of owning DNS records. This means that ExternalDNS will keep track of which records it has control over, and will never modify any records over which it doesn't have control. This is a fundamental requirement to operate ExternalDNS safely when there might be other actors creating DNS records in the same target space.

For now ExternalDNS uses TXT records to label owned records, and there might be other alternatives coming in the future releases.

### Does anyone use ExternalDNS in production?

Yes, multiple companies are using ExternalDNS in production. Zalando, as an example, has been using it in production since its v0.3 release, mostly using the AWS provider.

### How can we start using ExternalDNS?

Check out the following descriptive tutorials on how to run ExternalDNS in [GKE](tutorials/gke.md) and [AWS](tutorials/aws.md) or any other supported provider.

### Why is ExternalDNS only adding a single IP address in Route 53 on AWS when using the `nginx-ingress-controller`? How do I get it to use the FQDN of the ELB assigned to my `nginx-ingress-controller` Service instead?

By default the `nginx-ingress-controller` assigns a single IP address to an Ingress resource when it's created. ExternalDNS uses what's assigned to the Ingress resource, so it too will use this single IP address when adding the record in Route 53.

In most AWS deployments, you'll instead want the Route 53 entry to be the FQDN of the ELB that is assigned to the `nginx-ingress-controller` Service. To accomplish this, when you create the `nginx-ingress-controller` Deployment, you need to provide the `--publish-service` option to the `/nginx-ingress-controller` executable under `args`. Once this is deployed new Ingress resources will get the ELB's FQDN and ExternalDNS will use the same when creating records in Route 53.

According to the `nginx-ingress-controller` [docs](https://kubernetes.github.io/ingress-nginx/) the value you need to provide `--publish-service` is:

> Service fronting the ingress controllers. Takes the form namespace/name. The controller will set the endpoint records on the ingress objects to reflect those on the service.

For example if your `nginx-ingress-controller` Service's name is `nginx-ingress-controller-svc` and it's in the `default` namespace the start of your resource YAML might look like the following. Note the second to last line.

```
apiVersion: apps/v1
kind: Deployment
metadata:
  name: nginx-ingress-controller
spec:
  replicas: 1
  selector:
    matchLabels:
      app: nginx-ingress
  template:
    metadata:
      labels:
        app: nginx-ingress
    spec:
      hostNetwork: false
      containers:
        - name: nginx-ingress-controller
          image: "gcr.io/google_containers/nginx-ingress-controller:0.9.0-beta.11"
          imagePullPolicy: "IfNotPresent"
          args:
            - /nginx-ingress-controller
            - --default-backend-service={your-backend-service}
            - --publish-service=default/nginx-ingress-controller-svc
            - --configmap={your-configmap}
```

### I have a Service/Ingress but it's ignored by ExternalDNS. Why?

ExternalDNS can be configured to only use Services or Ingresses as source. In case Services or Ingresses seem to be ignored in your setup, consider checking how the flag `--source` was configured when deployed. For reference, see the issue https://github.com/kubernetes-sigs/external-dns/issues/267.

### I'm using an ELB with TXT registry but the CNAME record clashes with the TXT record. How to avoid this?

CNAMEs cannot co-exist with other records, therefore you can use the `--txt-prefix` flag which makes sure to create a TXT record with a name following the pattern `prefix.<CNAME record>`. For reference, see the issue https://github.com/kubernetes-sigs/external-dns/issues/262.

### Can I force ExternalDNS to create CNAME records for ELB/ALB?

The default logic is: when a target looks like an ELB/ALB, ExternalDNS will create ALIAS records for it.
Under certain circumstances you want to force ExternalDNS to create CNAME records instead. If you want to do that, start ExternalDNS with the `--aws-prefer-cname` flag.

Why should I want to force ExternalDNS to create CNAME records for ELB/ALB? Some motivations of users were:

> "Our hosted zones records are synchronized with our enterprise DNS. The record type ALIAS is an AWS proprietary record type and AWS allows you to set a DNS record directly on AWS resources. Since this is not a DNS RfC standard and therefore can not be transferred and created in our enterprise DNS. So we need to force CNAME creation instead."

or

> "In case of ALIAS if we do nslookup with domain name, it will return only IPs of ELB. So it is always difficult for us to locate ELB in AWS console to which domain is pointing. If we configure it with CNAME it will return exact ELB CNAME, which is more helpful.!"

### Which permissions do I need when running ExternalDNS on a GCE or GKE node.

You need to add either https://www.googleapis.com/auth/ndev.clouddns.readwrite or https://www.googleapis.com/auth/cloud-platform on your instance group's scope.

### What metrics can I get from ExternalDNS and what do they mean?

ExternalDNS exposes 2 types of metrics: Sources and Registry errors.

`Source`s are mostly Kubernetes API objects. Examples of `source` errors may be connection errors to the Kubernetes API server itself or missing RBAC permissions. It can also stem from incompatible configuration in the objects itself like invalid characters, processing a broken fqdnTemplate, etc.

`Registry` errors are mostly Provider errors, unless there's some coding flaw in the registry package. Provider errors often arise due to accessing their APIs due to network or missing cloud-provider permissions when reading records. When applying a changeset, errors will arise if the changeset applied is incompatible with the current state.

In case of an increased error count, you could correlate them with the `http_request_duration_seconds{handler="instrumented_http"}` metric which should show increased numbers for status codes 4xx (permissions, configuration, invalid changeset) or 5xx (apiserver down).

You can use the host label in the metric to figure out if the request was against the Kubernetes API server (Source errors) or the DNS provider API (Registry/Provider errors).

Here is the full list of available metrics provided by ExternalDNS:

| Name                                                | Description                                             | Type    |
| --------------------------------------------------- | ------------------------------------------------------- | ------- |
| external_dns_controller_last_sync_timestamp_seconds | Timestamp of last successful sync with the DNS provider | Gauge   |
| external_dns_registry_endpoints_total               | Number of Endpoints in all sources                      | Gauge   |
| external_dns_registry_errors_total                  | Number of Registry errors                               | Counter |
| external_dns_source_endpoints_total                 | Number of Endpoints in the registry                     | Gauge   |
| external_dns_source_errors_total                    | Number of Source errors                                 | Counter |

### How can I run ExternalDNS under a specific GCP Service Account, e.g. to access DNS records in other projects?

Have a look at https://github.com/linki/mate/blob/v0.6.2/examples/google/README.md#permissions

### How do I configure multiple Sources via environment variables? (also applies to domain filters)

Separate the individual values via a line break. The equivalent of `--source=service --source=ingress` would be `service\ningress`. However, it can be tricky do define that depending on your environment. The following examples work (zsh):

Via docker:

```console
$ docker run \
  -e EXTERNAL_DNS_SOURCE=$'service\ningress' \
  -e EXTERNAL_DNS_PROVIDER=google \
  -e EXTERNAL_DNS_DOMAIN_FILTER=$'foo.com\nbar.com' \
  k8s.gcr.io/external-dns/external-dns:v0.7.6
time="2017-08-08T14:10:26Z" level=info msg="config: &{APIServerURL: KubeConfig: Sources:[service ingress] Namespace: ...
```


Locally:

```console
$ export EXTERNAL_DNS_SOURCE=$'service\ningress'
$ external-dns --provider=google
INFO[0000] config: &{APIServerURL: KubeConfig: Sources:[service ingress] Namespace: ...
```

```
$ EXTERNAL_DNS_SOURCE=$'service\ningress' external-dns --provider=google
INFO[0000] config: &{APIServerURL: KubeConfig: Sources:[service ingress] Namespace: ...
```

In a Kubernetes manifest:

```yaml
spec:
  containers:
  - name: external-dns
    args:
    - --provider=google
    env:
    - name: EXTERNAL_DNS_SOURCE
      value: "service\ningress"
```

Or preferably:

```yaml
spec:
  containers:
  - name: external-dns
    args:
    - --provider=google
    env:
    - name: EXTERNAL_DNS_SOURCE
      value: |-
        service
        ingress
```


### Running an internal and external dns service

Sometimes you need to run an internal and an external dns service.
The internal one should provision hostnames used on the internal network (perhaps inside a VPC), and the external
one to expose DNS to the internet.

<<<<<<< HEAD
To do this with ExternalDNS you can use the `--ingress-class` to specifically tie an instance of ExternalDNS to
an instance of a ingress controller. Let's assume you have two ingress controllers `nginx-internal` and `nginx-external`
then you can start two ExternalDNS providers one with `--ingress-class=nginx-internal` and one with `--ingress-class=nginx-external`.
=======
To do this with ExternalDNS you can use the `--annotation-filter` to specifically tie an instance of ExternalDNS to
an instance of an ingress controller. Let's assume you have two ingress controllers `nginx-internal` and `nginx-external`
then you can start two ExternalDNS providers one with `--annotation-filter=kubernetes.io/ingress.class in (nginx-internal)`
and one with `--annotation-filter=kubernetes.io/ingress.class in (nginx-external)`.
>>>>>>> 665ab3cf

If you need to search for multiple ingress classes, you can specify the argument multiple times, like so:
`--ingress-class=nginx-internal --ingress-class=alb-ingress-internal`.

The `--ingress-class` argument will check both the `ingressClassName` field as well as the deprecated `kubernetes.io/ingress.class` annotation.

Note: the `--ingress-class` argument cannot be used at the same time as a `kubernetes.io/ingress.class` annotation filter; if you do this an error will be raised.

Beware when using multiple sources, e.g. `--source=service --source=ingress`, `--annotation-filter` will filter every given source objects.
If you need to filter only one specific source you have to run a separated external dns service containing only the wanted `--source`  and `--annotation-filter`.

**Note:** Filtering based on annotation means that the external-dns controller will receive all resources of that kind and then filter on the client-side.
In larger clusters with many resources which change frequently this can cause performance issues. If only some resources need to be managed by an instance
of external-dns then label filtering can be used instead of annotation filtering. This means that only those resources which match the selector specified
in `--label-filter` will be passed to the controller.

### How do I specify that I want the DNS record to point to either the Node's public or private IP when it has both?

If your Nodes have both public and private IP addresses, you might want to write DNS records with one or the other.
For example, you may want to write a DNS record in a private zone that resolves to your Nodes' private IPs so that traffic never leaves your private network.

To accomplish this, set this annotation on your service: `external-dns.alpha.kubernetes.io/access=private`
Conversely, to force the public IP: `external-dns.alpha.kubernetes.io/access=public`

If this annotation is not set, and the node has both public and private IP addresses, then the public IP will be used by default.

### Can external-dns manage(add/remove) records in a hosted zone which is setup in different AWS account?

Yes, give it the correct cross-account/assume-role permissions and use the `--aws-assume-role` flag https://github.com/kubernetes-sigs/external-dns/pull/524#issue-181256561

### How do I provide multiple values to the annotation `external-dns.alpha.kubernetes.io/hostname`?

Separate them by `,`.


### Are there official Docker images provided?

When we tag a new release, we push a container image to the Kubernetes projects official container registry with the following name:

```
k8s.gcr.io/external-dns/external-dns
```

As tags, you use the external-dns release of choice(i.e. `v0.7.6`). A `latest` tag is not provided in the container registry.

If you wish to build your own image, you can use the provided [Dockerfile](../Dockerfile) as a starting point.

### Which architectures are supported?

From `v0.7.5` on we support `amd64`, `arm32v7` and `arm64v8`. This means that you can run ExternalDNS on a Kubernetes cluster backed by Rasperry Pis or on ARM instances in the cloud as well as more traditional machines backed by `amd64` compatible CPUs.

### Which operating systems are supported?

At the time of writing we only support GNU/linux and we have no plans of supporting Windows or other operating systems.

### Why am I seeing time out errors even though I have connectivity to my cluster?

If you're seeing an error such as this:
```
FATA[0060] failed to sync cache: timed out waiting for the condition
```

You may not have the correct permissions required to query all the necessary resources in your kubernetes cluster. Specifically, you may be running in a `namespace` that you don't have these permissions in. By default, commands are run against the `default` namespace. Try changing this to your particular namespace to see if that fixes the issue.<|MERGE_RESOLUTION|>--- conflicted
+++ resolved
@@ -254,16 +254,9 @@
 The internal one should provision hostnames used on the internal network (perhaps inside a VPC), and the external
 one to expose DNS to the internet.
 
-<<<<<<< HEAD
 To do this with ExternalDNS you can use the `--ingress-class` to specifically tie an instance of ExternalDNS to
 an instance of a ingress controller. Let's assume you have two ingress controllers `nginx-internal` and `nginx-external`
 then you can start two ExternalDNS providers one with `--ingress-class=nginx-internal` and one with `--ingress-class=nginx-external`.
-=======
-To do this with ExternalDNS you can use the `--annotation-filter` to specifically tie an instance of ExternalDNS to
-an instance of an ingress controller. Let's assume you have two ingress controllers `nginx-internal` and `nginx-external`
-then you can start two ExternalDNS providers one with `--annotation-filter=kubernetes.io/ingress.class in (nginx-internal)`
-and one with `--annotation-filter=kubernetes.io/ingress.class in (nginx-external)`.
->>>>>>> 665ab3cf
 
 If you need to search for multiple ingress classes, you can specify the argument multiple times, like so:
 `--ingress-class=nginx-internal --ingress-class=alb-ingress-internal`.
