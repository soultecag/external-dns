/*
Copyright 2017 The Kubernetes Authors.

Licensed under the Apache License, Version 2.0 (the "License");
you may not use this file except in compliance with the License.
You may obtain a copy of the License at

    http://www.apache.org/licenses/LICENSE-2.0

Unless required by applicable law or agreed to in writing, software
distributed under the License is distributed on an "AS IS" BASIS,
WITHOUT WARRANTIES OR CONDITIONS OF ANY KIND, either express or implied.
See the License for the specific language governing permissions and
limitations under the License.
*/

package externaldns

import (
	"strconv"
	"time"

	"github.com/alecthomas/kingpin"
	"github.com/sirupsen/logrus"
)

var (
	// Version is the current version of the app, generated at build time
	Version = "unknown"
)

// Config is a project-wide configuration
type Config struct {
	Master               string
	KubeConfig           string
	Sources              []string
	Namespace            string
	AnnotationFilter     string
	FQDNTemplate         string
	Compatibility        string
	PublishInternal      bool
	Provider             string
	GoogleProject        string
	DomainFilter         []string
	ZoneIDFilter         []string
	AWSZoneType          string
	AzureConfigFile      string
	AzureResourceGroup   string
	CloudflareProxied    bool
	InfobloxGridHost     string
	InfobloxWapiPort     int
	InfobloxWapiUsername string
	InfobloxWapiPassword string
	InfobloxWapiVersion  string
	InfobloxSSLVerify    bool
	DynCustomerName      string
	DynUsername          string
	DynPassword          string
	InMemoryZones        []string
	Policy               string
	Registry             string
	TXTOwnerID           string
	TXTPrefix            string
	Interval             time.Duration
	Once                 bool
	DryRun               bool
	LogFormat            string
	MetricsAddress       string
	LogLevel             string
	Debug                bool
}

var defaultConfig = &Config{
	Master:               "",
	KubeConfig:           "",
	Sources:              nil,
	Namespace:            "",
	AnnotationFilter:     "",
	FQDNTemplate:         "",
	Compatibility:        "",
	PublishInternal:      false,
	Provider:             "",
	GoogleProject:        "",
	DomainFilter:         []string{},
	AWSZoneType:          "",
	AzureConfigFile:      "/etc/kubernetes/azure.json",
	AzureResourceGroup:   "",
	CloudflareProxied:    false,
	InfobloxGridHost:     "",
	InfobloxWapiPort:     443,
	InfobloxWapiUsername: "admin",
	InfobloxWapiPassword: "",
	InfobloxWapiVersion:  "2.3.1",
	InfobloxSSLVerify:    true,
	InMemoryZones:        []string{},
	Policy:               "sync",
	Registry:             "txt",
	TXTOwnerID:           "default",
	TXTPrefix:            "",
	Interval:             time.Minute,
	Once:                 false,
	DryRun:               false,
	LogFormat:            "text",
	MetricsAddress:       ":7979",
	LogLevel:             logrus.InfoLevel.String(),
}

// NewConfig returns new Config object
func NewConfig() *Config {
	return &Config{}
}

// allLogLevelsAsStrings returns all logrus levels as a list of strings
func allLogLevelsAsStrings() []string {
	var levels []string
	for _, level := range logrus.AllLevels {
		levels = append(levels, level.String())
	}
	return levels
}

// ParseFlags adds and parses flags from command line
func (cfg *Config) ParseFlags(args []string) error {
	app := kingpin.New("external-dns", "ExternalDNS synchronizes exposed Kubernetes Services and Ingresses with DNS providers.\n\nNote that all flags may be replaced with env vars - `--flag` -> `EXTERNAL_DNS_FLAG=1` or `--flag value` -> `EXTERNAL_DNS_FLAG=value`")
	app.Version(Version)
	app.DefaultEnvars()

	// Flags related to Kubernetes
	app.Flag("master", "The Kubernetes API server to connect to (default: auto-detect)").Default(defaultConfig.Master).StringVar(&cfg.Master)
	app.Flag("kubeconfig", "Retrieve target cluster configuration from a Kubernetes configuration file (default: auto-detect)").Default(defaultConfig.KubeConfig).StringVar(&cfg.KubeConfig)

	// Flags related to processing sources
	app.Flag("source", "The resource types that are queried for endpoints; specify multiple times for multiple sources (required, options: service, ingress, fake)").Required().PlaceHolder("source").EnumsVar(&cfg.Sources, "service", "ingress", "fake")
	app.Flag("namespace", "Limit sources of endpoints to a specific namespace (default: all namespaces)").Default(defaultConfig.Namespace).StringVar(&cfg.Namespace)
	app.Flag("annotation-filter", "Filter sources managed by external-dns via annotation using label selector semantics (default: all sources)").Default(defaultConfig.AnnotationFilter).StringVar(&cfg.AnnotationFilter)
	app.Flag("fqdn-template", "A templated string that's used to generate DNS names from sources that don't define a hostname themselves, or to add a hostname suffix when paired with the fake source (optional)").Default(defaultConfig.FQDNTemplate).StringVar(&cfg.FQDNTemplate)
	app.Flag("compatibility", "Process annotation semantics from legacy implementations (optional, options: mate, molecule)").Default(defaultConfig.Compatibility).EnumVar(&cfg.Compatibility, "", "mate", "molecule")
	app.Flag("publish-internal-services", "Allow external-dns to publish DNS records for ClusterIP services (optional)").BoolVar(&cfg.PublishInternal)

	// Flags related to providers
<<<<<<< HEAD
	app.Flag("provider", "The DNS provider where the DNS records will be created (required, options: aws, google, azure, cloudflare, digitalocean, dnsimple, infoblox, inmemory, coredns, skydns)").Required().PlaceHolder("provider").EnumVar(&cfg.Provider, "aws", "google", "azure", "cloudflare", "digitalocean", "dnsimple", "infoblox", "inmemory", "coredns", "skydns")
=======
	app.Flag("provider", "The DNS provider where the DNS records will be created (required, options: aws, google, azure, cloudflare, digitalocean, dnsimple, infoblox, dyn, inmemory)").Required().PlaceHolder("provider").EnumVar(&cfg.Provider, "aws", "google", "azure", "cloudflare", "digitalocean", "dnsimple", "infoblox", "dyn", "inmemory")
>>>>>>> bd1aef26
	app.Flag("domain-filter", "Limit possible target zones by a domain suffix; specify multiple times for multiple domains (optional)").Default("").StringsVar(&cfg.DomainFilter)
	app.Flag("zone-id-filter", "Filter target zones by hosted zone id; specify multiple times for multiple zones (optional)").Default("").StringsVar(&cfg.ZoneIDFilter)
	app.Flag("google-project", "When using the Google provider, specify the Google project (required when --provider=google)").Default(defaultConfig.GoogleProject).StringVar(&cfg.GoogleProject)
	app.Flag("aws-zone-type", "When using the AWS provider, filter for zones of this type (optional, options: public, private)").Default(defaultConfig.AWSZoneType).EnumVar(&cfg.AWSZoneType, "", "public", "private")
	app.Flag("azure-config-file", "When using the Azure provider, specify the Azure configuration file (required when --provider=azure").Default(defaultConfig.AzureConfigFile).StringVar(&cfg.AzureConfigFile)
	app.Flag("azure-resource-group", "When using the Azure provider, override the Azure resource group to use (optional)").Default(defaultConfig.AzureResourceGroup).StringVar(&cfg.AzureResourceGroup)
	app.Flag("cloudflare-proxied", "When using the Cloudflare provider, specify if the proxy mode must be enabled (default: disabled)").BoolVar(&cfg.CloudflareProxied)
	app.Flag("infoblox-grid-host", "When using the Infoblox provider, specify the Grid Manager host (required when --provider=infoblox)").Default(defaultConfig.InfobloxGridHost).StringVar(&cfg.InfobloxGridHost)
	app.Flag("infoblox-wapi-port", "When using the Infoblox provider, specify the WAPI port (default: 443)").Default(strconv.Itoa(defaultConfig.InfobloxWapiPort)).IntVar(&cfg.InfobloxWapiPort)
	app.Flag("infoblox-wapi-username", "When using the Infoblox provider, specify the WAPI username (default: admin)").Default(defaultConfig.InfobloxWapiUsername).StringVar(&cfg.InfobloxWapiUsername)
	app.Flag("infoblox-wapi-password", "When using the Infoblox provider, specify the WAPI password (required when --provider=infoblox)").Default(defaultConfig.InfobloxWapiPassword).StringVar(&cfg.InfobloxWapiPassword)
	app.Flag("infoblox-wapi-version", "When using the Infoblox provider, specify the WAPI version (default: 2.3.1)").Default(defaultConfig.InfobloxWapiVersion).StringVar(&cfg.InfobloxWapiVersion)
	app.Flag("infoblox-ssl-verify", "When using the Infoblox provider, specify whether to verify the SSL certificate (default: true, disable with --no-infoblox-ssl-verify)").Default(strconv.FormatBool(defaultConfig.InfobloxSSLVerify)).BoolVar(&cfg.InfobloxSSLVerify)
	app.Flag("dyn-customer-name", "When using the Dyn provider, specify the Customer Name").Default("").StringVar(&cfg.DynCustomerName)
	app.Flag("dyn-username", "When using the Dyn provider, specify the Username").Default("").StringVar(&cfg.DynUsername)
	app.Flag("dyn-password", "When using the Dyn provider, specify the pasword").Default("").StringVar(&cfg.DynPassword)
	app.Flag("inmemory-zone", "Provide a list of pre-configured zones for the inmemory provider; specify multiple times for multiple zones (optional)").Default("").StringsVar(&cfg.InMemoryZones)

	// Flags related to policies
	app.Flag("policy", "Modify how DNS records are sychronized between sources and providers (default: sync, options: sync, upsert-only)").Default(defaultConfig.Policy).EnumVar(&cfg.Policy, "sync", "upsert-only")

	// Flags related to the registry
	app.Flag("registry", "The registry implementation to use to keep track of DNS record ownership (default: txt, options: txt, noop)").Default(defaultConfig.Registry).EnumVar(&cfg.Registry, "txt", "noop")
	app.Flag("txt-owner-id", "When using the TXT registry, a name that identifies this instance of ExternalDNS (default: default)").Default(defaultConfig.TXTOwnerID).StringVar(&cfg.TXTOwnerID)
	app.Flag("txt-prefix", "When using the TXT registry, a custom string that's prefixed to each ownership DNS record (optional)").Default(defaultConfig.TXTPrefix).StringVar(&cfg.TXTPrefix)

	// Flags related to the main control loop
	app.Flag("interval", "The interval between two consecutive synchronizations in duration format (default: 1m)").Default(defaultConfig.Interval.String()).DurationVar(&cfg.Interval)
	app.Flag("once", "When enabled, exits the synchronization loop after the first iteration (default: disabled)").BoolVar(&cfg.Once)
	app.Flag("dry-run", "When enabled, prints DNS record changes rather than actually performing them (default: disabled)").BoolVar(&cfg.DryRun)

	// Miscellaneous flags
	app.Flag("log-format", "The format in which log messages are printed (default: text, options: text, json)").Default(defaultConfig.LogFormat).EnumVar(&cfg.LogFormat, "text", "json")
	app.Flag("metrics-address", "Specify where to serve the metrics and health check endpoint (default: :7979)").Default(defaultConfig.MetricsAddress).StringVar(&cfg.MetricsAddress)
	app.Flag("log-level", "Set the level of logging. (default: info, options: panic, debug, info, warn, error, fatal").Default(defaultConfig.LogLevel).EnumVar(&cfg.LogLevel, allLogLevelsAsStrings()...)

	_, err := app.Parse(args)
	if err != nil {
		return err
	}

	return nil
}<|MERGE_RESOLUTION|>--- conflicted
+++ resolved
@@ -67,7 +67,6 @@
 	LogFormat            string
 	MetricsAddress       string
 	LogLevel             string
-	Debug                bool
 }
 
 var defaultConfig = &Config{
@@ -138,11 +137,7 @@
 	app.Flag("publish-internal-services", "Allow external-dns to publish DNS records for ClusterIP services (optional)").BoolVar(&cfg.PublishInternal)
 
 	// Flags related to providers
-<<<<<<< HEAD
-	app.Flag("provider", "The DNS provider where the DNS records will be created (required, options: aws, google, azure, cloudflare, digitalocean, dnsimple, infoblox, inmemory, coredns, skydns)").Required().PlaceHolder("provider").EnumVar(&cfg.Provider, "aws", "google", "azure", "cloudflare", "digitalocean", "dnsimple", "infoblox", "inmemory", "coredns", "skydns")
-=======
-	app.Flag("provider", "The DNS provider where the DNS records will be created (required, options: aws, google, azure, cloudflare, digitalocean, dnsimple, infoblox, dyn, inmemory)").Required().PlaceHolder("provider").EnumVar(&cfg.Provider, "aws", "google", "azure", "cloudflare", "digitalocean", "dnsimple", "infoblox", "dyn", "inmemory")
->>>>>>> bd1aef26
+	app.Flag("provider", "The DNS provider where the DNS records will be created (required, options: aws, google, azure, cloudflare, digitalocean, dnsimple, infoblox, dyn, coredns, skydns, inmemory)").Required().PlaceHolder("provider").EnumVar(&cfg.Provider, "aws", "google", "azure", "cloudflare", "digitalocean", "dnsimple", "infoblox", "dyn", "coredns", "skydns", "inmemory")
 	app.Flag("domain-filter", "Limit possible target zones by a domain suffix; specify multiple times for multiple domains (optional)").Default("").StringsVar(&cfg.DomainFilter)
 	app.Flag("zone-id-filter", "Filter target zones by hosted zone id; specify multiple times for multiple zones (optional)").Default("").StringsVar(&cfg.ZoneIDFilter)
 	app.Flag("google-project", "When using the Google provider, specify the Google project (required when --provider=google)").Default(defaultConfig.GoogleProject).StringVar(&cfg.GoogleProject)
